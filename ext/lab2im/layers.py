--- conflicted
+++ resolved
@@ -96,14 +96,9 @@
                  enable_90_rotations=False,
                  nonlin_std=4.,
                  nonlin_shape_factor=.0625,
-<<<<<<< HEAD
                  inter_method='linear',
                  prob_deform=1,
                  **kwargs):
-=======
-                 inter_method='linear'):
->>>>>>> 9ea52719
-
 
         # shape attributes
         self.n_inputs = 1
@@ -131,43 +126,6 @@
         self.inter_method = inter_method
 
         super(RandomSpatialDeformation, self).__init__()
-<<<<<<< HEAD
-
-<<<<<<< HEAD
-    def get_config(self):
-        config = {}
-        config["scaling_bounds"] = self.scaling_bounds
-        config["rotation_bounds"] = self.rotation_bounds
-        config["shearing_bounds"] = self.shearing_bounds
-        config["translation_bounds"] = self.translation_bounds
-        config["enable_90_rotations"] = self.enable_90_rotations
-        config["nonlin_std"] = self.nonlin_std
-        config["nonlin_shape_factor"] = self.nonlin_shape_factor
-        config["inter_method"] = self.inter_method
-        config["prob_deform"] = self.prob_deform
-        return config
-=======
->>>>>>> 9ea52719
-
-=======
->>>>>>> Adapted MaskEdges function
-    def build(self, input_shape):
-
-        if not isinstance(input_shape, list):
-            inputshape = [input_shape]
-        else:
-            self.n_inputs = len(input_shape)
-            inputshape = input_shape
-        self.inshape = inputshape[0][1:]
-        self.n_dims = len(self.inshape) - 1
-
-        if self.apply_elastic_trans:
-            self.small_shape = utils.get_resample_shape(self.inshape[:self.n_dims],
-                                                        self.nonlin_shape_factor, self.n_dims)
-        else:
-            self.small_shape = None
-
-        self.inter_method = utils.reformat_to_list(self.inter_method, length=self.n_inputs, dtype='str')
 
     def forward(self, inputs):
 
@@ -1154,35 +1112,23 @@
     :param separate_channels: whether to augment all channels separately. Default is True.
     """
 
-<<<<<<< HEAD
     def __init__(self, noise_std=0, clip=0, normalise=True, norm_perc=0, gamma_std=0, contrast_inversion=False,
                  separate_channels=True, ndims=3, **kwargs):
-
-=======
-    def __init__(self, noise_std=0, clip=0, normalise=True, norm_perc=0, gamma_std=0, separate_channels=True, ndims=3):
->>>>>>> 9ea52719
 
         # shape attributes
         self.n_dims = ndims
         self.gamma_std = gamma_std
         self.separate_channels = separate_channels
         self.expand_minmax_dim = self.n_dims if self.separate_channels else self.n_dims + 1
-<<<<<<< HEAD
         self.contrast_inversion = contrast_inversion
         self.epsilon = 1e-7
-=======
->>>>>>> 9ea52719
-
-        self.epsilon = 1e-7
+
         # inputs
         self.noise_std = noise_std
         self.clip = clip
-<<<<<<< HEAD
 
         super(IntensityAugmentation, self).__init__(**kwargs)
 
-=======
->>>>>>> 9ea52719
         if self.clip:
             self.clip_values = utils.reformat_to_list(self.clip)
             self.clip_values = self.clip_values if len(self.clip_values) == 2 else [0, self.clip_values[0]]
@@ -1200,15 +1146,9 @@
     def forward(self, inputs):
 
         # prepare shape for sampling the noise and gamma std dev (depending on whether we augment channels separately)
-<<<<<<< HEAD
-
         # Sample shape = batch, C/1, 1 * ndims = Batch, C, 1, 1, 1 for threeD
         if (self.noise_std > 0) | (self.gamma_std > 0)| self.contrast_inversion | (self.normalize):
 
-=======
-        # Sample shape = batch, C/1, 1 * ndims = Batch, C, 1, 1, 1 for threeD
-        if (self.noise_std > 0) | (self.gamma_std > 0) | (self.normalize):
->>>>>>> 9ea52719
             if self.separate_channels:
                 sample_shape = (inputs.shape[0], inputs.shape[1], ) + (1, ) * self.n_dim
             else:
@@ -1255,7 +1195,6 @@
         # apply voxel-wise exponentiation
         if self.gamma_std > 0:
             inputs = torch.pow(inputs, torch.exp(torch.randn(sample_shape) * self.gamma_std))
-<<<<<<< HEAD
 
         # apply random contrast inversion
         if self.contrast_inversion:
@@ -1266,8 +1205,6 @@
             for (channel, invert) in zip(split_channels, split_rand_invert):
                 inverted_channel.append(tf.map_fn(self._single_invert, [channel, invert], dtype=channel.dtype))
             inputs = tf.concat(inverted_channel, -1)
-=======
->>>>>>> 9ea52719
 
         return inputs
 
@@ -1281,10 +1218,6 @@
     n_labels is the number of labels for which we compute the Dice loss."""
 
     def __init__(self, enable_checks=True, **kwargs):
-<<<<<<< HEAD
-=======
-        self.inshape = None
->>>>>>> 9ea52719
         self.eps = 0.001
         self.enable_checks = enable_checks
         super(DiceLoss, self).__init__(**kwargs)
@@ -1297,23 +1230,15 @@
         x = inputs[0]
         y = inputs[1]
         if self.enable_checks:  # disabling is useful to, e.g., use incomplete label maps
-<<<<<<< HEAD
-
             x = torch.clip(x / x.sum(-1), 0, 1)
             y = torch.clip(y / y.sum(-1), 0, 1)
 
-=======
-            x = torch.clip(x / x.sum(-1), 0, 1)
-            y = torch.clip(y / y.sum(-1), 0, 1)
-
->>>>>>> 9ea52719
         # compute dice loss for each label
         intersection = x * y
         union = x + y
         top = 2 * intersection.sum(tuple(range(2, intersection.ndim)))
         bottom = union.sum(tuple(range(2, union.ndim))) + self.eps
         last_tensor = 1 - (top / bottom)
-
         return last_tensor.sum()
 
 
@@ -1417,20 +1342,6 @@
             self.pad = None  # pad will be defined based on inputs shape
         self.value = value
         super(PadAroundCentre, self).__init__()
-<<<<<<< HEAD
-
-    @staticmethod
-    def prepare_pad_from_margins(pad_margin, ndim):
-        if isinstance(pad_margin, int):
-            return (pad_margin, ) * ndim
-        elif isinstance(pad_margin, list):
-            pad_margin = np.array(pad_margin)
-        if isinstance(pad_margin, np.ndarray):
-            if len(pad_margin) == ndim:
-                pad_margin = np.repeat(pad_margin, 2)
-            return tuple(pad_margin)
-=======
->>>>>>> 9ea52719
 
     @staticmethod
     def prepare_pad_from_margins(pad_margin, ndim):
@@ -1505,7 +1416,6 @@
         self.boundaries = utils.reformat_to_n_channels_array(boundaries, n_dims=4, n_channels=len(self.axes))
         self.prob_mask = prob_mask
         super(MaskEdges, self).__init__()
-<<<<<<< HEAD
 
     def forward(self, inputs):
 
@@ -1653,38 +1563,7 @@
 
     def compute_output_shape(self, input_shape):
         return input_shape[0] if self.several_inputs else input_shape
-=======
-
-    def forward(self, inputs):
-
-        # build mask
-        for i, axis in enumerate(self.axes):
-
-            # select restricting indices
-            axis_boundaries = self.boundaries[i, :]
-
-            idx1 = torch.round(torch.distributions.uniform.Uniform(axis_boundaries[0] * inputs.shape[axis],
-                                                                   axis_boundaries[1] * inputs.shape[axis]
-                                                                   ).sample([1]))
-            idx2 = torch.round(torch.distributions.uniform.Uniform(axis_boundaries[2] * inputs.shape[axis],
-                                                                   axis_boundaries[3] * inputs.shape[axis]
-                                                                   ).sample([1]))
-
-            # update mask
-            split_list = torch.tensor_split(inputs, torch.concat([idx1, idx2]).to(torch.long), dim=axis)
-            mask = torch.concat([torch.zeros_like(split_list[0]),
-                                 torch.ones_like(split_list[1]),
-                                 torch.zeros_like(split_list[2])], dim=axis)
-
-        # mask second_channel
-        if torch.greater(torch.distributions.uniform.Uniform(0, 1).sample([1]), 1 - self.prob_mask):
-            if self.axes is not None:
-                mask = torch.ones_like(inputs)
-            inputs *= mask
-
-        return [inputs, mask]
-
->>>>>>> 9ea52719
+
 
 if __name__ == "__main__":
     import nibabel as nib
@@ -1700,7 +1579,3 @@
     img_aug = class_tested.forward(test_orig)
 
     # Plot image slice for testing purposes
-<<<<<<< HEAD
-
-=======
->>>>>>> 9ea52719
