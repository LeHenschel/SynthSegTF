"""
If you use this code, please cite one of the SynthSeg papers:
https://github.com/BBillot/SynthSeg/blob/master/bibtex.bib

Copyright 2020 Benjamin Billot

Licensed under the Apache License, Version 2.0 (the "License"); you may not use this file except in
compliance with the License. You may obtain a copy of the License at
http://www.apache.org/licenses/LICENSE-2.0
Unless required by applicable law or agreed to in writing, software distributed under the License is
distributed on an "AS IS" BASIS, WITHOUT WARRANTIES OR CONDITIONS OF ANY KIND, either express or
implied. See the License for the specific language governing permissions and limitations under the
License.
"""


# python imports
import os
import csv
import numpy as np
import keras.layers as KL
import keras.backend as K
from keras.models import Model

# project imports
from SynthSeg import evaluate

# third-party imports
from ext.lab2im import utils
from ext.lab2im import layers
from ext.lab2im import edit_volumes
from ext.neuron import models as nrn_models


def predict(path_images,
            path_segmentations,
            path_model,
            segmentation_labels,
            n_neutral_labels=None,
            path_posteriors=None,
            path_resampled=None,
            path_volumes=None,
            segmentation_label_names=None,
            min_pad=None,
            cropping=None,
            target_res=1.,
            gradients=False,
            flip=True,
            topology_classes=None,
            sigma_smoothing=0.5,
            keep_biggest_component=True,
            conv_size=3,
            n_levels=5,
            nb_conv_per_level=2,
            unet_feat_count=24,
            feat_multiplier=2,
            activation='elu',
            gt_folder=None,
            evaluation_labels=None,
            mask_folder=None,
            list_incorrect_labels=None,
            list_correct_labels=None,
            compute_distances=False,
            recompute=True,
            verbose=True):
    """
    This function uses trained models to segment images.
    It is crucial that the inputs match the architecture parameters of the trained model.
    :param path_images: path of the images to segment. Can be the path to a directory or the path to a single image.
    :param path_segmentations: path where segmentations will be writen.
    Should be a dir, if path_images is a dir, and a file if path_images is a file.
    :param path_model: path ot the trained model.
    :param segmentation_labels: List of labels for which to compute Dice scores. It should be the same list as the
    segmentation_labels used in training.
    :param n_neutral_labels: (optional) if the label maps contain some right/left specific labels and if test-time
    flipping is applied (see parameter 'flip'), please provide the number of non-sided labels (including background).
    It should be the same value as for training. Default is None.
    :param path_posteriors: (optional) path where posteriors will be writen.
    Should be a dir, if path_images is a dir, and a file if path_images is a file.
    :param path_resampled: (optional) path where images resampled to 1mm isotropic will be writen.
    We emphasise that images are resampled as soon as the resolution in one of the axes is not in the range [0.9; 1.1].
    Should be a dir, if path_images is a dir, and a file if path_images is a file. Default is None, where resampled
    images are not saved.
    :param path_volumes: (optional) path of a csv file where the soft volumes of all segmented regions will be writen.
    The rows of the csv file correspond to subjects, and the columns correspond to segmentation labels.
    The soft volume of a structure corresponds to the sum of its predicted probability map.
    :param segmentation_label_names: (optional) List of names corresponding to the names of the segmentation labels.
    Only used when path_volumes is provided. Must be of the same size as segmentation_labels. Can be given as a
    list, a numpy array of strings, or the path to such a numpy array. Default is None.
    :param min_pad: (optional) minimum size of the images to process. Can be an int, a sequence or a 1d numpy array.
    :param cropping: (optional) crop the images to the specified shape before predicting the segmentation maps.
    Cropping overwrites min_pad if min_pad>cropping. Can be an int, a sequence or a 1d numpy array.
    :param target_res: (optional) target resolution at which the network operates (and thus resolution of the output
    segmentations). This must match the resolution of the training data ! target_res is used to automatically resampled
    the images with resolutions outside [target_res-0.05, target_res+0.05].
    Can be a sequence, a 1d numpy array. Set to None to disable the automatic resampling. Default is 1mm.
    :param flip: (optional) whether to perform test-time augmentation, where the input image is segmented along with
    a right/left flipped version on it. If set to True (default), be careful because this requires more memory.
    :param topology_classes: List of classes corresponding to all segmentation labels, in order to group them into
    classes, for each of which we will operate a smooth version of biggest connected component.
    Can be a sequence, a 1d numpy array, or the path to a numpy 1d array in the same order as segmentation_labels.
    Default is None, where no topological analysis is performed.
    :param sigma_smoothing: (optional) If not None, the posteriors are smoothed with a gaussian kernel of the specified
    standard deviation.
    :param keep_biggest_component: (optional) whether to only keep the biggest component in the predicted segmentation.
    This is applied independently of topology_classes, and it is applied to the whole segmentation
    :param conv_size: (optional) size of UNet's convolution masks. Default is 3.
    :param n_levels: (optional) number of levels for unet. Default is 5.
    :param nb_conv_per_level: (optional) number of convolution layers per level. Default is 2.
    :param unet_feat_count: (optional) number of features for the first layer of the unet. Default is 24.
    :param feat_multiplier: (optional) multiplicative factor for the number of feature for each new level. Default is 2.
    :param activation: (optional) activation function. Can be 'elu', 'relu'.
    :param gt_folder: (optional) path of the ground truth label maps corresponding to the input images. Should be a dir,
    if path_images is a dir, or a file if path_images is a file.
    Providing a gt_folder will trigger a Dice evaluation, where scores will be writen along with the path_segmentations.
    Specifically, the scores are contained in a numpy array, where labels are in rows, and subjects in columns.
    :param evaluation_labels: (optional) if gt_folder is True you can evaluate the Dice scores on a subset of the
    segmentation labels, by providing another label list here. Can be a sequence, a 1d numpy array, or the path to a
    numpy 1d array. Default is np.unique(segmentation_labels).
    :param mask_folder: (optional) path of masks that will be used to mask out some parts of the obtained segmentations
    during the evaluation. Default is None, where nothing is masked.
    :param list_incorrect_labels: (optional) this option enables to replace some label values in the obtained
    segmentations by other label values. Can be a list, a 1d numpy array, or the path to such an array.
    :param list_correct_labels: (optional) list of values to correct the labels specified in list_incorrect_labels.
    Correct values must have the same order as their corresponding value in list_incorrect_labels.
    :param compute_distances: (optional) whether to add Hausdorff and mean surface distance evaluations to the default
    Dice evaluation. Default is True.
    :param recompute: (optional) whether to recompute segmentations that were already computed. This also applies to
    Dice scores, if gt_folder is not None. Default is True.
    :param verbose: (optional) whether to print out info about the remaining number of cases.
    """

    # prepare input/output filepaths
    path_images, path_segmentations, path_posteriors, path_resampled, path_volumes, compute, unique_vol_file = \
        prepare_output_files(path_images, path_segmentations, path_posteriors, path_resampled, path_volumes, recompute)
    print("Frist", path_segmentations)
    # get label list
    segmentation_labels, _ = utils.get_list_labels(label_list=segmentation_labels)
    n_labels = len(segmentation_labels)

    # get unique label values, and build correspondence table between contralateral structures if necessary
    if (n_neutral_labels is not None) & flip:
        n_sided_labels = int((n_labels - n_neutral_labels) / 2)
        lr_corresp = np.stack([segmentation_labels[n_neutral_labels:n_neutral_labels + n_sided_labels],
                               segmentation_labels[n_neutral_labels + n_sided_labels:]])
        segmentation_labels, indices = np.unique(segmentation_labels, return_index=True)
        lr_corresp_unique, lr_corresp_indices = np.unique(lr_corresp[0, :], return_index=True)
        lr_corresp_unique = np.stack([lr_corresp_unique, lr_corresp[1, lr_corresp_indices]])
        lr_corresp_unique = lr_corresp_unique[:, 1:] if not np.all(lr_corresp_unique[:, 0]) else lr_corresp_unique
        lr_indices = np.zeros_like(lr_corresp_unique)
        for i in range(lr_corresp_unique.shape[0]):
            for j, lab in enumerate(lr_corresp_unique[i]):
                lr_indices[i, j] = np.where(segmentation_labels == lab)[0]
    else:
        # In this step, duplicates are removed, length of segmentation_labels == n_classes from the model
        segmentation_labels, indices = np.unique(segmentation_labels, return_index=True)
        lr_indices = None

    # prepare topology classes
    if topology_classes is not None:
        topology_classes = utils.load_array_if_path(topology_classes, load_as_numpy=True)[indices]

    # prepare volume file if needed
    if unique_vol_file & (path_volumes[0] is not None):
        if segmentation_label_names is not None:
            segmentation_label_names = utils.load_array_if_path(segmentation_label_names)[indices]
            csv_header = [[''] + segmentation_label_names[1:].tolist()]
            csv_header += [[''] + [str(lab) for lab in segmentation_labels[1:]]]
        else:
            csv_header = [['subjects'] + [str(lab) for lab in segmentation_labels[1:]]]
        with open(path_volumes[0], 'w') as csvFile:
            writer = csv.writer(csvFile)
            writer.writerows(csv_header)

    # build network
    _, _, n_dims, n_channels, _, _ = utils.get_volume_info(path_images[0])
    model_input_shape = [None] * n_dims + [n_channels]
    net = build_model(path_model, model_input_shape, n_levels, len(segmentation_labels), conv_size,
                      nb_conv_per_level, unet_feat_count, feat_multiplier, activation, sigma_smoothing, gradients)

    if (cropping is not None) & (min_pad is not None):
        cropping = utils.reformat_to_list(cropping, length=n_dims, dtype='int')
        min_pad = utils.reformat_to_list(min_pad, length=n_dims, dtype='int')
        min_pad = np.minimum(cropping, min_pad)

    # perform segmentation
    loop_info = utils.LoopInfo(len(path_images), 10, 'predicting', True)
    for idx, (path_image, path_segmentation, path_posterior, path_resample, path_volume, tmp_compute) in \
            enumerate(zip(path_images, path_segmentations, path_posteriors, path_resampled, path_volumes, compute)):

        # compute segmentation only if needed
        if tmp_compute:
            if verbose:
                loop_info.update(idx)

            # preprocessing
            image, aff, h, im_res, shape, pad_idx, crop_idx, im_flipped = \
                preprocess(path_image, n_levels, target_res, cropping, min_pad, flip, path_resample)

            # prediction
            prediction_patch = net.predict(image)
            prediction_patch_flip = net.predict(im_flipped) if flip else None

            # postprocessing
            seg, posteriors = postprocess(prediction_patch, shape, pad_idx, crop_idx, n_dims, segmentation_labels,
                                          lr_indices, keep_biggest_component, aff,
                                          topology_classes=topology_classes, post_patch_flip=prediction_patch_flip)

            # write results to disk
<<<<<<< HEAD
            utils.save_volume(seg, aff, h, path_segmentation, dtype='int32')
=======
            if path_segmentation is not None:
                print("save", path_segmentation)
                utils.save_volume(seg, aff, h, path_segmentation, dtype='int32')
>>>>>>> d8ae421b
            if path_posterior is not None:
                if n_channels > 1:
                    posteriors = utils.add_axis(posteriors, axis=[0, -1])
                utils.save_volume(posteriors, aff, h, path_posterior, dtype='float32')

            # compute volumes
            if path_volume is not None:
                utils.mkdir(os.path.dirname(path_volume))
                volumes = np.sum(posteriors[..., 1:], axis=tuple(range(0, len(posteriors.shape) - 1)))
                volumes = np.around(volumes * np.prod(im_res), 3)
                row = [os.path.basename(path_image).replace('.nii.gz', '')] + [str(vol) for vol in volumes]
                if unique_vol_file:
                    with open(path_volume, 'a') as csvFile:
                        writer = csv.writer(csvFile)
                        writer.writerow(row)
                else:
                    rows = [[''] + [str(lab) for lab in segmentation_labels[1:]], row]
                    with open(path_volume, 'w') as csvFile:
                        writer = csv.writer(csvFile)
                        writer.writerows(rows)

    # evaluate
    if gt_folder is not None:

        # find path where segmentations are saved evaluation folder, and get labels on which to evaluate
        eval_folder = os.path.dirname(path_segmentations[0])
        if evaluation_labels is None:
            evaluation_labels = segmentation_labels

        # set path of result arrays for surface distance if necessary
        if compute_distances:
            path_hausdorff = os.path.join(eval_folder, 'hausdorff.npy')
            path_hausdorff_99 = os.path.join(eval_folder, 'hausdorff_99.npy')
            path_hausdorff_95 = os.path.join(eval_folder, 'hausdorff_95.npy')
            path_mean_distance = os.path.join(eval_folder, 'mean_distance.npy')
        else:
            path_hausdorff = path_hausdorff_99 = path_hausdorff_95 = path_mean_distance = None

        # compute evaluation metrics
        evaluate.evaluation(gt_folder,
                            eval_folder,
                            evaluation_labels,
                            mask_dir=mask_folder,
                            path_dice=os.path.join(eval_folder, 'dice.npy'),
                            path_hausdorff=path_hausdorff,
                            path_hausdorff_99=path_hausdorff_99,
                            path_hausdorff_95=path_hausdorff_95,
                            path_mean_distance=path_mean_distance,
                            list_incorrect_labels=list_incorrect_labels,
                            list_correct_labels=list_correct_labels,
                            recompute=recompute,
                            verbose=verbose)


def prepare_output_files(path_images, out_seg, out_posteriors, out_resampled, out_volumes, recompute):
    '''
    Prepare output files.
    '''

    # check inputs
    assert path_images is not None, 'please specify an input file/folder (--i)'
    assert out_seg is not None, 'please specify an output file/folder (--o)'

    # convert path to absolute paths
    path_images = os.path.abspath(path_images)
    basename = os.path.basename(path_images)
<<<<<<< HEAD
    out_seg = os.path.abspath(out_seg)
=======
    #out_seg = os.path.abspath(out_seg) if (out_seg is not None) else out_seg
>>>>>>> d8ae421b
    out_posteriors = os.path.abspath(out_posteriors) if (out_posteriors is not None) else out_posteriors
    out_resampled = os.path.abspath(out_resampled) if (out_resampled is not None) else out_resampled
    out_volumes = os.path.abspath(out_volumes) if (out_volumes is not None) else out_volumes

    if basename[-4:] == '.txt':

        # input images
        if not os.path.isfile(path_images):
            raise Exception('provided text file containing paths of input images does not exist' % path_images)
        with open(path_images, 'r') as f:
            path_images = [line.replace('\n', '') for line in f.readlines() if line != '\n']

        # segmentations
        assert out_seg[-4:] == '.txt', 'if path_images given as text file, so must be the output segmentations'
        with open(out_seg, 'r') as f:
            out_seg = [line.replace('\n', '') for line in f.readlines() if line != '\n']
        recompute_seg = [not os.path.isfile(path_seg) for path_seg in out_seg]

        # volumes
        if out_volumes is not None:
            assert out_volumes[-4:] == '.txt', 'if path_images given as text file, so must be the output volumes'
            with open(out_volumes, 'r') as f:
                out_volumes = [line.replace('\n', '') for line in f.readlines() if line != '\n']
            recompute_volume = [not os.path.isfile(path_vol) for path_vol in out_volumes]
        else:
            out_volumes = [None] * len(path_images)
            recompute_volume = [False] * len(path_images)
        unique_volume_file = False

        # posteriors
        if out_posteriors is not None:
            assert out_posteriors[-4:] == '.txt', 'if path_images given as text file, so must be the output posteriors'
            with open(out_posteriors, 'r') as f:
                out_posteriors = [line.replace('\n', '') for line in f.readlines() if line != '\n']
            recompute_post = [not os.path.isfile(path_post) for path_post in out_posteriors]
        else:
            out_posteriors = [None] * len(path_images)
            recompute_post = [False] * len(path_images)

        # resampled
        if out_resampled is not None:
            assert out_resampled[-4:] == '.txt', 'if path_images given as text file, so must be the resampled images'
            with open(out_resampled, 'r') as f:
                out_resampled = [line.replace('\n', '') for line in f.readlines() if line != '\n']
            recompute_resampled = [not os.path.isfile(path_post) for path_post in out_resampled]
        else:
            out_resampled = [None] * len(path_images)
            recompute_resampled = [False] * len(path_images)

    # path_images is a folder
<<<<<<< HEAD
    elif ('.nii.gz' not in basename) & ('.nii' not in basename) & ('.mgz' not in basename) & ('.npz' not in basename):

        # input images
        if os.path.isfile(path_images):
            raise Exception('Extension not supported for %s, only use: nii.gz, .nii, .mgz, or .npz' % path_images)
        path_images = utils.list_images_in_folder(path_images)

        # segmentations
        assert out_seg[-4:] != '.txt', 'path_segmentations can only be given as text file when path_images is.'
=======
    if ('.nii.gz' not in basename) & ('.nii' not in basename) & ('.mgz' not in basename) & ('.npz' not in basename) :
        print(basename, )
        if os.path.isfile(path_images) and not basename[-2:] == "sv":
            raise Exception('Extension not supported for %s, only use: nii.gz, .nii, .mgz, or .npz' % path_images)
        path_images = utils.list_images_in_folder(path_images)
        print(path_images)
>>>>>>> d8ae421b
        if (out_seg[-7:] == '.nii.gz') | (out_seg[-4:] == '.nii') | (out_seg[-4:] == '.mgz') | (out_seg[-4:] == '.npz'):
            raise Exception('Output folders cannot have extensions: .nii.gz, .nii, .mgz, or .npz, had %s' % out_seg)
        #utils.mkdir(out_seg)
        out_seg = [image.replace('brainmask.mgz', 'mri/aseg.ValSet_SynthSeg_SkullStrip.mgz') for image in path_images]
        #out_seg = [seg_path.replace('.mgz', '_synthseg.mgz') for seg_path in out_seg]
        #out_seg = [seg_path.replace('.npz', '_synthseg.npz') for seg_path in out_seg]
        recompute_seg = [not os.path.isfile(path_seg) for path_seg in out_seg]

        # volumes
        if out_volumes is not None:
            assert out_volumes[-4:] != '.txt', 'path_volumes can only be given as text file when path_images is.'
            if out_volumes[-4:] != '.csv':
                print('Path for volume outputs provided without csv extension. Adding csv extension.')
                out_volumes += '.csv'
            utils.mkdir(os.path.dirname(out_volumes))
            recompute_volume = [True] * len(path_images)
        else:
            recompute_volume = [False] * len(path_images)
        out_volumes = [out_volumes] * len(path_images)
        unique_volume_file = True

        # posteriors
        if out_posteriors is not None:
            assert out_posteriors[-4:] != '.txt', 'path_posteriors can only be given as text file when path_images is.'
            if (out_posteriors[-7:] == '.nii.gz') | (out_posteriors[-4:] == '.nii') | \
                    (out_posteriors[-4:] == '.mgz') | (out_posteriors[-4:] == '.npz'):
                raise Exception('Output folders cannot have extensions: '
                                '.nii.gz, .nii, .mgz, or .npz, had %s' % out_posteriors)
            utils.mkdir(out_posteriors)
            out_posteriors = [os.path.join(out_posteriors, os.path.basename(image)).replace('.nii',
                              '_posteriors.nii') for image in path_images]
            out_posteriors = [posteriors_path.replace('.mgz', '_posteriors.mgz') for posteriors_path in out_posteriors]
            out_posteriors = [posteriors_path.replace('.npz', '_posteriors.npz') for posteriors_path in out_posteriors]
            recompute_post = [not os.path.isfile(path_post) for path_post in out_posteriors]
        else:
            out_posteriors = [None] * len(path_images)
            recompute_post = [False] * len(path_images)

        # resampled
        if out_resampled is not None:
            assert out_resampled[-4:] != '.txt', 'path_resampled can only be given as text file when path_images is.'
            if (out_resampled[-7:] == '.nii.gz') | (out_resampled[-4:] == '.nii') | \
                    (out_resampled[-4:] == '.mgz') | (out_resampled[-4:] == '.npz'):
                raise Exception('Output folders cannot have extensions: '
                                '.nii.gz, .nii, .mgz, or .npz, had %s' % out_resampled)
            utils.mkdir(out_resampled)
            out_resampled = [os.path.join(out_resampled, os.path.basename(image)).replace('.nii',
                             '_resampled.nii') for image in path_images]
            out_resampled = [resampled_path.replace('.mgz', '_resampled.mgz') for resampled_path in out_resampled]
            out_resampled = [resampled_path.replace('.npz', '_resampled.npz') for resampled_path in out_resampled]
            recompute_resampled = [not os.path.isfile(path_post) for path_post in out_resampled]
        else:
            out_resampled = [None] * len(path_images)
            recompute_resampled = [False] * len(path_images)

    # path_images is an image
    else:

        # input images
        assert os.path.isfile(path_images), 'file does not exist: %s \n' \
                                            'please make sure the path and the extension are correct' % path_images
        path_images = [path_images]

        # segmentations
        assert out_seg[-4:] != '.txt', 'path_segmentations can only be given as text file when path_images is.'
        if ('.nii.gz' not in out_seg) & ('.nii' not in out_seg) & ('.mgz' not in out_seg) & ('.npz' not in out_seg):
            utils.mkdir(out_seg)
            filename = os.path.basename(path_images[0]).replace('.nii', '_synthseg.nii')
            filename = filename.replace('.mgz', '_synthseg.mgz')
            filename = filename.replace('.npz', '_synthseg.npz')
            out_seg = os.path.join(out_seg, filename)
        else:
            utils.mkdir(os.path.dirname(out_seg))
        recompute_seg = [not os.path.isfile(out_seg)]
        out_seg = [out_seg]

        # volumes
        if out_volumes is not None:
            assert out_volumes[-4:] != '.txt', 'path_volumes can only be given as text file when path_images is.'
            if out_volumes[-4:] != '.csv':
                print('Path for volume outputs provided without csv extension. Adding csv extension.')
                out_volumes += '.csv'
            utils.mkdir(os.path.dirname(out_volumes))
            recompute_volume = [True]
        else:
            recompute_volume = [False]
        out_volumes = [out_volumes]
        unique_volume_file = True

        # posteriors
        if out_posteriors is not None:
            assert out_posteriors[-4:] != '.txt', 'path_posteriors can only be given as text file when path_images is.'
            if ('.nii.gz' not in out_posteriors) & ('.nii' not in out_posteriors) &\
                    ('.mgz' not in out_posteriors) & ('.npz' not in out_posteriors):
                utils.mkdir(out_posteriors)
                filename = os.path.basename(path_images[0]).replace('.nii', '_posteriors.nii')
                filename = filename.replace('.mgz', '_posteriors.mgz')
                filename = filename.replace('.npz', '_posteriors.npz')
                out_posteriors = os.path.join(out_posteriors, filename)
            else:
                utils.mkdir(os.path.dirname(out_posteriors))
            recompute_post = [not os.path.isfile(out_posteriors)]
        else:
            recompute_post = [False]
        out_posteriors = [out_posteriors]

        # resampled
        if out_resampled is not None:
            assert out_resampled[-4:] != '.txt', 'path_resampled can only be given as text file when path_images is.'
            if ('.nii.gz' not in out_resampled) & ('.nii' not in out_resampled) &\
                    ('.mgz' not in out_resampled) & ('.npz' not in out_resampled):
                utils.mkdir(out_resampled)
                filename = os.path.basename(path_images[0]).replace('.nii', '_resampled.nii')
                filename = filename.replace('.mgz', '_resampled.mgz')
                filename = filename.replace('.npz', '_resampled.npz')
                out_resampled = os.path.join(out_resampled, filename)
            else:
                utils.mkdir(os.path.dirname(out_resampled))
            recompute_resampled = [not os.path.isfile(out_resampled)]
        else:
            recompute_resampled = [False]
        out_resampled = [out_resampled]

    recompute_list = [recompute | re_seg | re_post | re_res | re_vol
                      for (re_seg, re_post, re_res, re_vol)
                      in zip(recompute_seg, recompute_post, recompute_resampled, recompute_volume)]

    return path_images, out_seg, out_posteriors, out_resampled, out_volumes, recompute_list, unique_volume_file


def preprocess(path_image, n_levels, target_res, crop=None, min_pad=None, flip=False, path_resample=None):

    # read image and corresponding info
    im, _, aff, n_dims, n_channels, h, im_res = utils.get_volume_info(path_image, True)

    # resample image if necessary
    if target_res is not None:
        target_res = np.squeeze(utils.reformat_to_n_channels_array(target_res, n_dims))
        if np.any((im_res > target_res + 0.05) | (im_res < target_res - 0.05)):
            im_res = target_res
            im, aff = edit_volumes.resample_volume(im, aff, im_res)
            if path_resample is not None:
                utils.save_volume(im, aff, h, path_resample)

    # align image
    im = edit_volumes.align_volume_to_ref(im, aff, aff_ref=np.eye(4), n_dims=n_dims, return_copy=False)
    shape = list(im.shape[:n_dims])

    # crop image if necessary
    if crop is not None:
        crop = utils.reformat_to_list(crop, length=n_dims, dtype='int')
        crop_shape = [utils.find_closest_number_divisible_by_m(s, 2 ** n_levels, 'higher') for s in crop]
        im, crop_idx = edit_volumes.crop_volume(im, cropping_shape=crop_shape, return_crop_idx=True)
    else:
        crop_idx = None

    # normalise image
    if n_channels == 1:
        im = edit_volumes.rescale_volume(im, new_min=0., new_max=1., min_percentile=0.5, max_percentile=99.5)
    else:
        for i in range(im.shape[-1]):
            im[..., i] = edit_volumes.rescale_volume(im[..., i], new_min=0., new_max=1.,
                                                     min_percentile=0.5, max_percentile=99.5)

    # pad image
    input_shape = im.shape[:n_dims]
    pad_shape = [utils.find_closest_number_divisible_by_m(s, 2 ** n_levels, 'higher') for s in input_shape]
    if min_pad is not None:  # in SynthSeg predict use crop flag and then if used do min_pad=crop else min_pad = 192
        min_pad = utils.reformat_to_list(min_pad, length=n_dims, dtype='int')
        min_pad = [utils.find_closest_number_divisible_by_m(s, 2 ** n_levels, 'higher') for s in min_pad]
        pad_shape = np.maximum(pad_shape, min_pad)
    im, pad_idx = edit_volumes.pad_volume(im, padding_shape=pad_shape, return_pad_idx=True)

    # flip image along right/left axis
    if flip & (n_dims > 2):
        im_flipped = edit_volumes.flip_volume(im, direction='rl', aff=np.eye(4))
        im_flipped = utils.add_axis(im_flipped) if n_channels > 1 else utils.add_axis(im_flipped, axis=[0, -1])
    else:
        im_flipped = None

    # add batch and channel axes
    im = utils.add_axis(im) if n_channels > 1 else utils.add_axis(im, axis=[0, -1])

    return im, aff, h, im_res, shape, pad_idx, crop_idx, im_flipped


def build_model(model_file, input_shape, n_levels, n_lab, conv_size, nb_conv_per_level, unet_feat_count,
                feat_multiplier, activation, sigma_smoothing, gradients):

    assert os.path.isfile(model_file), "The provided model path does not exist."

    if gradients:
        input_image = KL.Input(input_shape)
        last_tensor = layers.ImageGradients('sobel', True)(input_image)
        last_tensor = KL.Lambda(lambda x: (x - K.min(x)) / (K.max(x) - K.min(x) + K.epsilon()))(last_tensor)
        net = Model(inputs=input_image, outputs=last_tensor)
    else:
        net = None

    # build UNet
    net = nrn_models.unet(nb_features=unet_feat_count,
                          input_shape=input_shape,
                          nb_levels=n_levels,
                          conv_size=conv_size,
                          nb_labels=n_lab,
                          feat_mult=feat_multiplier,
                          activation=activation,
                          nb_conv_per_level=nb_conv_per_level,
                          batch_norm=-1,
                          input_model=net)
    net.load_weights(model_file, by_name=True)

    # smooth posteriors if specified
    if sigma_smoothing > 0:
        last_tensor = net.output
        last_tensor._keras_shape = tuple(last_tensor.get_shape().as_list())
        last_tensor = layers.GaussianBlur(sigma=sigma_smoothing)(last_tensor)
        net = Model(inputs=net.inputs, outputs=last_tensor)

    return net


def postprocess(post_patch, shape, pad_idx, crop_idx, n_dims, segmentation_labels, lr_indices,
                keep_biggest_component, aff, topology_classes=True, post_patch_flip=None):

    # get posteriors
    post_patch = np.squeeze(post_patch)
    if post_patch_flip is not None:
        post_patch_flip = np.squeeze(post_patch_flip)
        post_patch_flip = edit_volumes.flip_volume(post_patch_flip, direction='rl', aff=np.eye(4), return_copy=False)
        if lr_indices is not None:
            post_patch_flip[..., lr_indices.flatten()] = post_patch_flip[..., lr_indices[::-1].flatten()]
        post_patch = 0.5 * (post_patch + post_patch_flip)

    # keep biggest connected component
    if keep_biggest_component:
        tmp_post_patch = post_patch[..., 1:]
        post_patch_mask = np.sum(tmp_post_patch, axis=-1) > 0.25
        post_patch_mask = edit_volumes.get_largest_connected_component(post_patch_mask)
        post_patch_mask = np.stack([post_patch_mask]*tmp_post_patch.shape[-1], axis=-1)
        tmp_post_patch = edit_volumes.mask_volume(tmp_post_patch, mask=post_patch_mask, return_copy=False)
        post_patch[..., 1:] = tmp_post_patch

    # reset posteriors to zero outside the largest connected component of each topological class
    if topology_classes is not None:
        post_patch_mask = post_patch > 0.25
        for topology_class in np.unique(topology_classes)[1:]:
            tmp_topology_indices = np.where(topology_classes == topology_class)[0]
            tmp_mask = np.any(post_patch_mask[..., tmp_topology_indices], axis=-1)
            tmp_mask = edit_volumes.get_largest_connected_component(tmp_mask)
            for idx in tmp_topology_indices:
                post_patch[..., idx] *= tmp_mask

    # renormalise posteriors and get hard segmentation
    if (post_patch_flip is not None) | keep_biggest_component | (topology_classes is not None):
        post_patch /= np.sum(post_patch, axis=-1)[..., np.newaxis]
    seg_patch = post_patch.argmax(-1)

    # paste patches back to matrix of original image size
    seg_patch = edit_volumes.crop_volume_with_idx(seg_patch, pad_idx, n_dims=n_dims, return_copy=False)
    post_patch = edit_volumes.crop_volume_with_idx(post_patch, pad_idx, n_dims=n_dims, return_copy=False)
    if crop_idx is not None:
        # we need to go through this because of the posteriors of the background, otherwise pad_volume would work
        seg = np.zeros(shape=shape, dtype='int32')
        posteriors = np.zeros(shape=[*shape, segmentation_labels.shape[0]])
        posteriors[..., 0] = np.ones(shape)  # place background around patch
        if n_dims == 2:
            seg[crop_idx[0]:crop_idx[2], crop_idx[1]:crop_idx[3]] = seg_patch
            posteriors[crop_idx[0]:crop_idx[2], crop_idx[1]:crop_idx[3], :] = post_patch
        elif n_dims == 3:
            seg[crop_idx[0]:crop_idx[3], crop_idx[1]:crop_idx[4], crop_idx[2]:crop_idx[5]] = seg_patch
            posteriors[crop_idx[0]:crop_idx[3], crop_idx[1]:crop_idx[4], crop_idx[2]:crop_idx[5], :] = post_patch
    else:
        seg = seg_patch
        posteriors = post_patch
    seg = segmentation_labels[seg.astype('int')].astype('int')

    # align prediction back to first orientation
    seg = edit_volumes.align_volume_to_ref(seg, aff=np.eye(4), aff_ref=aff, n_dims=n_dims, return_copy=False)
    posteriors = edit_volumes.align_volume_to_ref(posteriors, np.eye(4), aff_ref=aff, n_dims=n_dims, return_copy=False)

    return seg, posteriors<|MERGE_RESOLUTION|>--- conflicted
+++ resolved
@@ -36,6 +36,7 @@
             path_segmentations,
             path_model,
             segmentation_labels,
+            pred_name="aseg.synthseg.mgz",
             n_neutral_labels=None,
             path_posteriors=None,
             path_resampled=None,
@@ -132,8 +133,8 @@
 
     # prepare input/output filepaths
     path_images, path_segmentations, path_posteriors, path_resampled, path_volumes, compute, unique_vol_file = \
-        prepare_output_files(path_images, path_segmentations, path_posteriors, path_resampled, path_volumes, recompute)
-    print("Frist", path_segmentations)
+        prepare_output_files(path_images, path_segmentations, path_posteriors, path_resampled, path_volumes, recompute,
+                             pred_name)
     # get label list
     segmentation_labels, _ = utils.get_list_labels(label_list=segmentation_labels)
     n_labels = len(segmentation_labels)
@@ -207,13 +208,8 @@
                                           topology_classes=topology_classes, post_patch_flip=prediction_patch_flip)
 
             # write results to disk
-<<<<<<< HEAD
             utils.save_volume(seg, aff, h, path_segmentation, dtype='int32')
-=======
-            if path_segmentation is not None:
-                print("save", path_segmentation)
-                utils.save_volume(seg, aff, h, path_segmentation, dtype='int32')
->>>>>>> d8ae421b
+
             if path_posterior is not None:
                 if n_channels > 1:
                     posteriors = utils.add_axis(posteriors, axis=[0, -1])
@@ -268,7 +264,7 @@
                             verbose=verbose)
 
 
-def prepare_output_files(path_images, out_seg, out_posteriors, out_resampled, out_volumes, recompute):
+def prepare_output_files(path_images, out_seg, out_posteriors, out_resampled, out_volumes, recompute, pred_name="aseg.synthseg.mgz"):
     '''
     Prepare output files.
     '''
@@ -280,11 +276,8 @@
     # convert path to absolute paths
     path_images = os.path.abspath(path_images)
     basename = os.path.basename(path_images)
-<<<<<<< HEAD
-    out_seg = os.path.abspath(out_seg)
-=======
+
     #out_seg = os.path.abspath(out_seg) if (out_seg is not None) else out_seg
->>>>>>> d8ae421b
     out_posteriors = os.path.abspath(out_posteriors) if (out_posteriors is not None) else out_posteriors
     out_resampled = os.path.abspath(out_resampled) if (out_resampled is not None) else out_resampled
     out_volumes = os.path.abspath(out_volumes) if (out_volumes is not None) else out_volumes
@@ -335,7 +328,6 @@
             recompute_resampled = [False] * len(path_images)
 
     # path_images is a folder
-<<<<<<< HEAD
     elif ('.nii.gz' not in basename) & ('.nii' not in basename) & ('.mgz' not in basename) & ('.npz' not in basename):
 
         # input images
@@ -345,20 +337,10 @@
 
         # segmentations
         assert out_seg[-4:] != '.txt', 'path_segmentations can only be given as text file when path_images is.'
-=======
-    if ('.nii.gz' not in basename) & ('.nii' not in basename) & ('.mgz' not in basename) & ('.npz' not in basename) :
-        print(basename, )
-        if os.path.isfile(path_images) and not basename[-2:] == "sv":
-            raise Exception('Extension not supported for %s, only use: nii.gz, .nii, .mgz, or .npz' % path_images)
-        path_images = utils.list_images_in_folder(path_images)
-        print(path_images)
->>>>>>> d8ae421b
         if (out_seg[-7:] == '.nii.gz') | (out_seg[-4:] == '.nii') | (out_seg[-4:] == '.mgz') | (out_seg[-4:] == '.npz'):
             raise Exception('Output folders cannot have extensions: .nii.gz, .nii, .mgz, or .npz, had %s' % out_seg)
-        #utils.mkdir(out_seg)
-        out_seg = [image.replace('brainmask.mgz', 'mri/aseg.ValSet_SynthSeg_SkullStrip.mgz') for image in path_images]
-        #out_seg = [seg_path.replace('.mgz', '_synthseg.mgz') for seg_path in out_seg]
-        #out_seg = [seg_path.replace('.npz', '_synthseg.npz') for seg_path in out_seg]
+
+        out_seg = [image.replace(os.path.basename(image), pred_name) for image in path_images]
         recompute_seg = [not os.path.isfile(path_seg) for path_seg in out_seg]
 
         # volumes
