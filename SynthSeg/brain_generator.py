"""
If you use this code, please cite one of the SynthSeg papers:
https://github.com/BBillot/SynthSeg/blob/master/bibtex.bib

Copyright 2020 Benjamin Billot

Licensed under the Apache License, Version 2.0 (the "License"); you may not use this file except in
compliance with the License. You may obtain a copy of the License at
http://www.apache.org/licenses/LICENSE-2.0
Unless required by applicable law or agreed to in writing, software distributed under the License is
distributed on an "AS IS" BASIS, WITHOUT WARRANTIES OR CONDITIONS OF ANY KIND, either express or
implied. See the License for the specific language governing permissions and limitations under the
License.
"""


# python imports
import numpy as np

# project imports
from .model_inputs import build_model_inputs
from .labels_to_image_model import labels_to_image_model

# third-party imports
from ext.lab2im import utils, edit_volumes


class BrainGenerator:

    def __init__(self,
                 labels_dir,
                 generation_labels=None,
                 n_neutral_labels=None,
                 output_labels=None,
                 subjects_prob=None,
                 patch_dir=None,
                 batchsize=1,
                 n_channels=1,
                 target_res=None,
                 output_shape=None,
                 output_div_by_n=None,
                 prior_distributions='uniform',
                 generation_classes=None,
                 prior_means=None,
                 prior_stds=None,
                 use_specific_stats_for_channel=False,
                 mix_prior_and_random=False,
                 flipping=True,
                 scaling_bounds=.2,
                 rotation_bounds=15,
                 shearing_bounds=.012,
                 translation_bounds=False,
                 nonlin_std=3.,
                 nonlin_shape_factor=.04,
                 randomise_res=True,
                 max_res_iso=4.,
                 max_res_aniso=8.,
                 data_res=None,
                 thickness=None,
                 downsample=False,
                 blur_range=1.03,
                 bias_field_std=.5,
                 bias_shape_factor=.025,
                 return_gradients=False,
                 label_img_name="/aseg.mgz"):
        """
        This class is wrapper around the labels_to_image_model model. It contains the GPU model that generates images
        from labels maps, and a python generator that supplies the input data for this model.
        To generate pairs of image/labels you can just call the method generate_image() on an object of this class.

        :param labels_dir: path of folder with all input label maps, or to a single label map.

        # IMPORTANT !!!
        # Each time we provide a parameter with separate values for each axis (e.g. with a numpy array or a sequence),
        # these values refer to the RAS axes.

        # label maps-related parameters
        :param generation_labels: (optional) list of all possible label values in the input label maps.
        Default is None, where the label values are directly gotten from the provided label maps.
        If not None, can be a sequence or a 1d numpy array, or the path to a 1d numpy array.
        If flipping is true (i.e. right/left flipping is enabled), generation_labels should be organised as follows:
        background label first, then non-sided labels (e.g. CSF, brainstem, etc.), then all the structures of the same
        hemisphere (can be left or right), and finally all the corresponding contralateral structures in the same order.
        :param n_neutral_labels: (optional) number of non-sided generation labels. This is important only if you use
        flipping augmentation. Default is total number of label values.
        :param output_labels: (optional) list of the same length as generation_labels to indicate which values to use in
        the label maps returned by this function, i.e. all occurrences of generation_labels[i] in the input label maps
        will be converted to output_labels[i] in the returned label maps. Examples:
        Set output_labels[i] to zero if you wish to erase the value generation_labels[i] from the returned label maps.
        Set output_labels[i]=generation_labels[i] to keep the value generation_labels[i] in the returned maps.
        Can be a list or a 1d numpy array. By default output_labels is equal to generation_labels.
        :param subjects_prob: (optional) relative order of importance (doesn't have to be probabilistic), with which to
        pick the provided label maps at each minibatch. Can be a sequence, a 1D numpy array, or the path to such an
        array, and it must be as long as path_label_maps. By default, all label maps are chosen with the same importance

        # output-related parameters
        :param batchsize: (optional) numbers of images to generate per mini-batch. Default is 1.
        :param n_channels: (optional) number of channels to be synthesised. Default is 1.
        :param target_res: (optional) target resolution of the generated images and corresponding label maps.
        If None, the outputs will have the same resolution as the input label maps.
        Can be a number (isotropic resolution), a sequence, a 1d numpy array, or the path to a 1d numpy array.
        :param output_shape: (optional) shape of the output image, obtained by randomly cropping the generated image.
        Can be an integer (same size in all dimensions), a sequence, a 1d numpy array, or the path to a 1d numpy array.
        Default is None, where no cropping is performed.
        :param output_div_by_n: (optional) forces the output shape to be divisible by this value. It overwrites
        output_shape if necessary. Can be an integer (same size in all dimensions), a sequence, a 1d numpy array, or
        the path to a 1d numpy array.

        # GMM-sampling parameters
        :param generation_classes: (optional) Indices regrouping generation labels into classes of same intensity
        distribution. Regrouped labels will thus share the same Gaussian when sampling a new image. Can be a sequence, a
        1d numpy array, or the path to a 1d numpy array. It should have the same length as generation_labels, and
        contain values between 0 and K-1, where K is the total number of classes.
        Default is all labels have different classes (K=len(generation_labels)).
        :param prior_distributions: (optional) type of distribution from which we sample the GMM parameters.
        Can either be 'uniform', or 'normal'. Default is 'uniform'.
        :param prior_means: (optional) hyperparameters controlling the prior distributions of the GMM means. Because
        these prior distributions are uniform or normal, they require by 2 hyperparameters. Thus prior_means can be:
        1) a sequence of length 2, directly defining the two hyperparameters: [min, max] if prior_distributions is
        uniform, [mean, std] if the distribution is normal. The GMM means of are independently sampled at each
        mini_batch from the same distribution.
        2) an array of shape (2, K), where K is the number of classes (K=len(generation_labels) if generation_classes is
        not given). The mean of the Gaussian distribution associated to class k in [0, ...K-1] is sampled at each
        mini-batch from U(prior_means[0,k], prior_means[1,k]) if prior_distributions is uniform, and from
        N(prior_means[0,k], prior_means[1,k]) if prior_distributions is normal.
        3) an array of shape (2*n_mod, K), where each block of two rows is associated to hyperparameters derived
        from different modalities. In this case, if use_specific_stats_for_channel is False, we first randomly select a
        modality from the n_mod possibilities, and we sample the GMM means like in 2).
        If use_specific_stats_for_channel is True, each block of two rows correspond to a different channel
        (n_mod=n_channels), thus we select the corresponding block to each channel rather than randomly drawing it.
        4) the path to such a numpy array.
        Default is None, which corresponds to prior_means = [25, 225].
        :param prior_stds: (optional) same as prior_means but for the standard deviations of the GMM.
        Default is None, which corresponds to prior_stds = [5, 25].
        :param use_specific_stats_for_channel: (optional) whether the i-th block of two rows in the prior arrays must be
        only used to generate the i-th channel. If True, n_mod should be equal to n_channels. Default is False.
        :param mix_prior_and_random: (optional) if prior_means is not None, enables to reset the priors to their default
        values for half of these cases, and thus generate images of random contrast.

        # spatial deformation parameters
        :param flipping: (optional) whether to introduce right/left random flipping. Default is True.
        :param scaling_bounds: (optional) range of the random sampling to apply at each mini-batch. The scaling factor
        for each dimension is sampled from a uniform distribution of predefined bounds. Can either be:
        1) a number, in which case the scaling factor is independently sampled from the uniform distribution of bounds
        [1-scaling_bounds, 1+scaling_bounds] for each dimension.
        2) a sequence, in which case the scaling factor is sampled from the uniform distribution of bounds
        (1-scaling_bounds[i], 1+scaling_bounds[i]) for the i-th dimension.
        3) a numpy array of shape (2, n_dims), in which case the scaling factor is sampled from the uniform distribution
         of bounds (scaling_bounds[0, i], scaling_bounds[1, i]) for the i-th dimension.
        4) False, in which case scaling is completely turned off.
        Default is scaling_bounds = 0.2 (case 1)
        :param rotation_bounds: (optional) same as scaling bounds but for the rotation angle, except that for cases 1
        and 2, the bounds are centred on 0 rather than 1, i.e. [0+rotation_bounds[i], 0-rotation_bounds[i]].
        Default is rotation_bounds = 15.
        :param shearing_bounds: (optional) same as scaling bounds. Default is shearing_bounds = 0.012.
        :param translation_bounds: (optional) same as scaling bounds. Default is translation_bounds = False, but we
        encourage using it when cropping is deactivated (i.e. when output_shape=None in BrainGenerator).
        :param nonlin_std: (optional) Maximum value for the standard deviation of the normal distribution from which we
        sample the first tensor for synthesising the deformation field. Set to 0 if you wish to completely turn the
        elastic deformation off.
        :param nonlin_shape_factor: (optional) if nonlin_std is strictly positive, factor between the shapes of the
        input label maps and the shape of the input non-linear tensor.

        # blurring/resampling parameters
        :param randomise_res: (optional) whether to mimic images that would have been 1) acquired at low resolution, and
        2) resampled to high resolution. The low resolution is uniformly resampled at each minibatch from [1mm, 9mm].
        In that process, the images generated by sampling the GMM are:
        1) blurred at the sampled LR, 2) downsampled at LR, and 3) resampled at target_resolution.
        :param max_res_iso: (optional) If randomise_res is True, this enables to control the upper bound of the uniform
        distribution from which we sample the random resolution U(min_res, max_res_iso), where min_res is the resolution
        of the input label maps. Must be a number, and default is 4. Set to None to deactivate it, but if randomise_res
        is True, at least one of max_res_iso or max_res_aniso must be given.
        :param max_res_aniso: If randomise_res is True, this enables to downsample the input volumes to a random LR
        in only 1 (random) direction. This is done by randomly selecting a direction i in range [0, n_dims-1], and
        sampling a value in the corresponding uniform distribution U(min_res[i], max_res_aniso[i]), where min_res is the
        resolution of the input label maps. Can be a number, a sequence, or a 1d numpy array. Set to None to deactivate
        it, but if randomise_res is True, at least one of max_res_iso or max_res_aniso must be given.
        :param data_res: (optional) specific acquisition resolution to mimic, as opposed to random resolution sampled
        when randomis_res is True. This triggers a blurring which mimics the acquisition resolution, but downsampling
        is optional (see param downsample). Default for data_res is None, where images are slightly blurred.
        If the generated images are uni-modal, data_res can be a number (isotropic acquisition resolution), a sequence,
        a 1d numpy array, or the path to a 1d numpy array. In the multi-modal case, it should be given as a numpy array
        (or a path) of size (n_mod, n_dims), where each row is the acquisition resolution of the corresponding channel.
        :param thickness: (optional) if data_res is provided, we can further specify the slice thickness of the low
        resolution images to mimic. Must be provided in the same format as data_res. Default thickness = data_res.
        :param downsample: (optional) whether to actually downsample the volume images to data_res after blurring.
        Default is False, except when thickness is provided, and thickness < data_res.
        :param blur_range: (optional) Randomise the standard deviation of the blurring kernels, (whether data_res is
        given or not). At each mini_batch, the standard deviation of the blurring kernels are multiplied by a
        coefficient sampled from a uniform distribution with bounds [1/blur_range, blur_range].
        If None, no randomisation. Default is 1.15.

        # bias field parameters
        :param bias_field_std: (optional) If strictly positive, this triggers the corruption of synthesised images with
        a bias field. It is obtained by sampling a first small tensor from a normal distribution, resizing it to full
        size, and rescaling it to positive values by taking the voxel-wise exponential. bias_field_std designates the
        std dev of the normal distribution from which we sample the first tensor. Set to 0 to deactivate bias field.
        :param bias_shape_factor: (optional) If bias_field_std is strictly positive, this designates the ratio between
        the size of the input label maps and the size of the first sampled tensor for synthesising the bias field.

        :param return_gradients: (optional) whether to return the synthetic image or the magnitude of its spatial
        gradient (computed with Sobel kernels).
        """

        # prepare data files
        self.labels_paths = utils.list_images_in_folder(labels_dir, img_name=label_img_name)
        self.path_patches = utils.list_images_in_folder(patch_dir) if (patch_dir is not None) else None
        if subjects_prob is not None:
            self.subjects_prob = np.array(utils.reformat_to_list(subjects_prob, load_as_numpy=True), dtype='float32')
            assert len(self.subjects_prob) == len(self.labels_paths), \
                'subjects_prob should have the same length as labels_path, ' \
                'had {} and {}'.format(len(self.subjects_prob), len(self.labels_paths))
        else:
<<<<<<< HEAD
            self.subjects_prob = None

=======
            self.subjects_prob = subjects_prob
>>>>>>> d8ae421b
        # generation parameters
        self.labels_shape, self.aff, self.n_dims, _, self.header, self.atlas_res = \
            utils.get_volume_info(self.labels_paths[0], aff_ref=np.eye(4))
        self.n_channels = n_channels
        if generation_labels is not None:
            self.generation_labels = utils.load_array_if_path(generation_labels)
        else:
            self.generation_labels, _ = utils.get_list_labels(labels_dir=labels_dir)
        if output_labels is not None:
            self.output_labels = utils.load_array_if_path(output_labels)
        else:
            self.output_labels = self.generation_labels
        if n_neutral_labels is not None:
            self.n_neutral_labels = n_neutral_labels
        else:
            self.n_neutral_labels = self.generation_labels.shape[0]
        self.target_res = utils.load_array_if_path(target_res)
        self.batchsize = batchsize
        # preliminary operations
        self.flipping = flipping
        self.output_shape = utils.load_array_if_path(output_shape)
        self.output_div_by_n = output_div_by_n
        # GMM parameters
        self.prior_distributions = prior_distributions
        if generation_classes is not None:
            self.generation_classes = utils.load_array_if_path(generation_classes)
            assert self.generation_classes.shape == self.generation_labels.shape, \
                'if provided, generation_classes should have the same shape as generation_labels'
            unique_classes = np.unique(self.generation_classes)
            assert np.array_equal(unique_classes, np.arange(np.max(unique_classes)+1)), \
                'generation_classes should a linear range between 0 and its maximum value.'
        else:
            self.generation_classes = np.arange(self.generation_labels.shape[0])
        self.prior_means = utils.load_array_if_path(prior_means)
        self.prior_stds = utils.load_array_if_path(prior_stds)
        self.use_specific_stats_for_channel = use_specific_stats_for_channel
        # linear transformation parameters
        self.scaling_bounds = utils.load_array_if_path(scaling_bounds)
        self.rotation_bounds = utils.load_array_if_path(rotation_bounds)
        self.shearing_bounds = utils.load_array_if_path(shearing_bounds)
        self.translation_bounds = utils.load_array_if_path(translation_bounds)
        # elastic transformation parameters
        self.nonlin_std = nonlin_std
        self.nonlin_shape_factor = nonlin_shape_factor
        # blurring parameters
        self.randomise_res = randomise_res
        self.max_res_iso = max_res_iso
        self.max_res_aniso = max_res_aniso
        self.data_res = utils.load_array_if_path(data_res)
        assert not (self.randomise_res & (self.data_res is not None)), \
            'randomise_res and data_res cannot be provided at the same time'
        self.thickness = utils.load_array_if_path(thickness)
        self.downsample = downsample
        self.blur_range = blur_range
        # bias field parameters
        self.bias_field_std = bias_field_std
        self.bias_shape_factor = bias_shape_factor
        self.return_gradients = return_gradients

        # build transformation model
        self.labels_to_image_model, self.model_output_shape = self._build_labels_to_image_model()

        # build generator for model inputs
        self.model_inputs_generator = self._build_model_inputs_generator(mix_prior_and_random)

        # build brain generator
        self.brain_generator = self._build_brain_generator()

    def _build_labels_to_image_model(self):
        # build_model
        lab_to_im_model = labels_to_image_model(labels_shape=self.labels_shape,
                                                n_channels=self.n_channels,
                                                generation_labels=self.generation_labels,
                                                output_labels=self.output_labels,
                                                n_neutral_labels=self.n_neutral_labels,
                                                atlas_res=self.atlas_res,
                                                target_res=self.target_res,
                                                output_shape=self.output_shape,
                                                output_div_by_n=self.output_div_by_n,
                                                flipping=self.flipping,
                                                aff=np.eye(4),
                                                scaling_bounds=self.scaling_bounds,
                                                rotation_bounds=self.rotation_bounds,
                                                shearing_bounds=self.shearing_bounds,
                                                translation_bounds=self.translation_bounds,
                                                nonlin_std=self.nonlin_std,
                                                nonlin_shape_factor=self.nonlin_shape_factor,
                                                randomise_res=self.randomise_res,
                                                max_res_iso=self.max_res_iso,
                                                max_res_aniso=self.max_res_aniso,
                                                data_res=self.data_res,
                                                thickness=self.thickness,
                                                downsample=self.downsample,
                                                blur_range=self.blur_range,
                                                bias_field_std=self.bias_field_std,
                                                bias_shape_factor=self.bias_shape_factor,
                                                return_gradients=self.return_gradients)
        out_shape = lab_to_im_model.output[0].get_shape().as_list()[1:]
        return lab_to_im_model, out_shape

    def _build_model_inputs_generator(self, mix_prior_and_random):
        # build model's inputs generator
        model_inputs_generator = build_model_inputs(path_label_maps=self.labels_paths,
                                                    n_labels=len(self.generation_labels),
                                                    batchsize=self.batchsize,
                                                    n_channels=self.n_channels,
                                                    subjects_prob=self.subjects_prob,
                                                    generation_classes=self.generation_classes,
                                                    prior_means=self.prior_means,
                                                    prior_stds=self.prior_stds,
                                                    prior_distributions=self.prior_distributions,
                                                    use_specific_stats_for_channel=self.use_specific_stats_for_channel,
                                                    mix_prior_and_random=mix_prior_and_random,
                                                    path_patches=self.path_patches)
        return model_inputs_generator

    def _build_brain_generator(self):
        while True:
            model_inputs = next(self.model_inputs_generator)
            [image, labels] = self.labels_to_image_model.predict(model_inputs)
            yield image, labels

    def generate_brain(self):
        """call this method when an object of this class has been instantiated to generate new brains"""
        (image, labels) = next(self.brain_generator)
        # put back images in native space
        list_images = list()
        list_labels = list()
        for i in range(self.batchsize):
            list_images.append(edit_volumes.align_volume_to_ref(image[i], np.eye(4),
                                                                aff_ref=self.aff, n_dims=self.n_dims))
            list_labels.append(edit_volumes.align_volume_to_ref(labels[i], np.eye(4),
                                                                aff_ref=self.aff, n_dims=self.n_dims))
        image = np.squeeze(np.stack(list_images, axis=0))
        labels = np.squeeze(np.stack(list_labels, axis=0))
        return image, labels<|MERGE_RESOLUTION|>--- conflicted
+++ resolved
@@ -211,12 +211,8 @@
                 'subjects_prob should have the same length as labels_path, ' \
                 'had {} and {}'.format(len(self.subjects_prob), len(self.labels_paths))
         else:
-<<<<<<< HEAD
             self.subjects_prob = None
 
-=======
-            self.subjects_prob = subjects_prob
->>>>>>> d8ae421b
         # generation parameters
         self.labels_shape, self.aff, self.n_dims, _, self.header, self.atlas_res = \
             utils.get_volume_info(self.labels_paths[0], aff_ref=np.eye(4))
